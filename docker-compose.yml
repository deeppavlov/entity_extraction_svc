services:
  agent:
    env_file: [.env]
    environment:
      WAIT_HOSTS: "stats-db:27017, entity-extraction:9103, wiki-parser:9077"
      WAIT_HOSTS_TIMEOUT: ${WAIT_TIMEOUT:-480}
    build:
      args:
        PORT: 9999
        SRC_DIR: agent/
      context: ./
      dockerfile: agent/Dockerfile
    volumes:
      - ./agent:/src/agent
    ports:
      - 9999:9999
    deploy:
      resources:
        limits:
          memory: 64M
        reservations:
          memory: 64M

  stats-db:
    image: bitnami/mongodb:latest
    env_file:
      - mongo.env
    ports:
      - 27017:27017

  entity-extraction:
    build:
      args:
        NER_CONFIG: entity_detection_en.json
        EL_CONFIG: entity_linking_en_full.json
        PORT: 9103
        SRC_DIR: annotators/entity_extraction_base/
        INCLUDE_MISC: 1
<<<<<<< HEAD
        MISC_THRES: 0.88
=======
        TEST_MODE: 1
>>>>>>> 66ccd2c8
      context: ./
      dockerfile: annotators/entity_extraction_base/Dockerfile
    ports:
      - 9103:9103
    volumes:
      - ./annotators/entity_extraction_base:/src
      - ~/.deeppavlov:/root/.deeppavlov
    environment:
      - CUDA_VISIBLE_DEVICES=''
    deploy:
      resources:
        limits:
          memory: 6G
        reservations:
          memory: 6G

  wiki-parser:
    env_file: [.env]
    build:
      args:
        WIKI_LITE_DB: http://files.deeppavlov.ai/kbqa/wikidata/wikidata_lite.hdt
        WIKI_LITE_INDEX_DB: http://files.deeppavlov.ai/kbqa/wikidata/wikidata_lite.hdt.index.v1-1
        WIKI_CACHE_DB: http://files.deeppavlov.ai/kbqa/wikidata/wikidata_cache.json
        CONFIG: wiki_parser.json
        PORT: 9077
        SRC_DIR: annotators/wiki_parser
        COMMIT: ff5b156d16a949c3ec99da7fb60ae907dec37a41
      context: ./
      dockerfile: annotators/wiki_parser/Dockerfile
    command: flask run -h 0.0.0.0 -p 9077
    ports:
      - 9077:9077
    environment:
      - CUDA_VISIBLE_DEVICES=''
      - FLASK_APP=server
    deploy:
      resources:
        limits:
          memory: 256M
        reservations:
          memory: 256M

version: '3.7'<|MERGE_RESOLUTION|>--- conflicted
+++ resolved
@@ -36,11 +36,8 @@
         PORT: 9103
         SRC_DIR: annotators/entity_extraction_base/
         INCLUDE_MISC: 1
-<<<<<<< HEAD
         MISC_THRES: 0.88
-=======
         TEST_MODE: 1
->>>>>>> 66ccd2c8
       context: ./
       dockerfile: annotators/entity_extraction_base/Dockerfile
     ports:
