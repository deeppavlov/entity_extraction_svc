--- conflicted
+++ resolved
@@ -29,10 +29,7 @@
         PORT: 9103
         SRC_DIR: annotators/entity_extraction/
         INCLUDE_MISC: 1
-<<<<<<< HEAD
-=======
         MISC_THRES: 0.88
->>>>>>> 97c6a80c
       context: ./
       dockerfile: annotators/entity_extraction/Dockerfile
     ports:
