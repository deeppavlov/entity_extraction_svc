## Entity Extraction Service
Entity extraction API powered by DeepPavlov configs.

![](docs/logo.png)


## Run with docker-compose
`docker-compose up --build`


## How to
Main gateway (with Swagger UI) is available at http://localhost:9999/


#### POST `/`
```json
{
  "text": "The Mona Lisa is a sixteenth century oil painting created by Leonardo. It's held at the Louvre in Paris.."
}
```

#### RESPONSE
<details>

<summary>Show full response</summary>

```json
{
  "annotations":[
    {
      "start":0,
      "end":13,
      "spot":"The Mona Lisa",
      "confidence":1.0,
      "id":"Q2126369",
      "title":"Mona Lisa (Prado)",
      "uri":"https://en.wikipedia.org/wiki/Mona_Lisa_(Prado)",
      "abstract":"The Prado Mona Lisa is a painting by the workshop of Leonardo da Vinci and depicts the same subject and composition as Leonardos better known Mona Lisa at the Louvre, Paris. The Prado Mona Lisa has been in the collection of the Museo del Prado in Madrid, Spain since 1819, but was considered for decades a relatively unimportant copy. Following its restoration in 2012, however, the Prados Mona Lisa has come to be understood as the earliest known studio copy of Leonardos masterpiece.",
      "label":"Mona Lisa (Prado)",
      "categories":[
        "Mona Lisa",
        "Paintings of the Museo del Prado by Italian artists"
      ],
      "tags":[
        "WORK_OF_ART",
        "LITERARY_WORK",
        "FAC"
      ],
      "types":[
        
      ],
      "image":{
        "full":"https://commons.wikimedia.org/wiki/Special:FilePath/Gioconda_(copia_del_Museo_del_Prado_restaurada).jpg",
        "thumbnail":"https://commons.wikimedia.org/wiki/Special:FilePath/Gioconda_(copia_del_Museo_del_Prado_restaurada).jpg?width=300"
      },
      "lod":{
        "wikipedia":"https://en.wikipedia.org/wiki/Mona_Lisa_(Prado)"
      },
      "extras":[
        
      ]
    },
    {
      "start":61,
      "end":69,
      "spot":"Leonardo",
      "confidence":1.0,
      "id":"Q762",
      "title":"Leonardo da Vinci",
      "uri":"https://en.wikipedia.org/wiki/Leonardo_da_Vinci",
      "abstract":"Leonardo di ser Piero da Vinci (15 April 14522 May 1519) was an Italian polymath of the High Renaissance who was active as a painter, draughtsman, engineer, scientist, theorist, sculptor and architect. While his fame initially rested on his achievements as a painter, he also became known for his notebooks, in which he made drawings and notes on a variety of subjects, including anatomy, astronomy, botany, cartography, painting, and paleontology. Leonardos genius epitomized the Renaissance humanist ideal, and his collective works compose a contribution to later generations of artists matched only by that of his younger contemporary, Michelangelo.",
      "label":"Leonardo da Vinci",
      "categories":[
        "Leonardo da Vinci",
        "1452 births",
        "1519 deaths",
        "15th-century Italian mathematicians",
        "15th-century Italian painters",
        "15th-century Italian scientists",
        "15th-century Italian sculptors",
        "15th-century people of the Republic of Florence",
        "16th-century Italian mathematicians",
        "16th-century Italian painters"
      ],
      "tags":[
        "PER",
        "WRITER",
        "BUSINESS"
      ],
      "types":[
        "https://dbpedia.org/ontology/Agent"
      ],
      "image":{
        "full":"https://commons.wikimedia.org/wiki/Special:FilePath/Francesco_Melzi_-_Portrait_of_Leonardo.png",
        "thumbnail":"https://commons.wikimedia.org/wiki/Special:FilePath/Francesco_Melzi_-_Portrait_of_Leonardo.png?width=300"
      },
      "lod":{
        "wikipedia":"https://en.wikipedia.org/wiki/Leonardo_da_Vinci"
      },
      "extras":[
        {
          "start":61,
          "end":69,
          "spot":"Leonardo",
          "confidence":0.35,
          "id":"Q2155112",
          "title":"Bartolomé Leonardo de Argensola",
          "uri":"https://en.wikipedia.org/wiki/Bartolomé_Leonardo_de_Argensola",
          "abstract":"Bartolomé Leonardo de Argensola was baptized at Barbastro on August 26, 1562. He studied at Huesca, took orders, and was presented to the rectory of Villahermosa in 1588. He was attached to the suite of the count de Lemos, viceroy of Naples, in 1610, and succeeded his brother Lupercio as historiographer of Aragon in 1613. He died at Saragossa on February 4, 1631.",
          "label":"Bartolomé Leonardo de Argensola",
          "categories":[
            "1562 births",
            "1631 deaths",
            "People from Barbastro",
            "Spanish poets",
            "Spanish historians",
            "Spanish male poets",
            "University of Salamanca alumni"
          ],
          "tags":[
            "PER",
            "WRITER",
            "BUSINESS"
          ],
          "types":[
            "https://dbpedia.org/ontology/Agent"
          ],
          "image":{
            "full":"https://commons.wikimedia.org/wiki/Special:FilePath/Bartolomé_Leonardo_de_Argensola_(Diputación_Provincial_de_Zaragoza).jpg",
            "thumbnail":"https://commons.wikimedia.org/wiki/Special:FilePath/Bartolomé_Leonardo_de_Argensola_(Diputación_Provincial_de_Zaragoza).jpg?width=300"
          },
          "lod":{
            "wikipedia":"https://en.wikipedia.org/wiki/Bartolomé_Leonardo_de_Argensola"
          }
        },
        {
          "start":61,
          "end":69,
          "spot":"Leonardo",
          "confidence":0.34,
          "id":"Q2107506",
          "title":"Lupercio Leonardo de Argensola",
          "uri":"https://en.wikipedia.org/wiki/Lupercio_Leonardo_de_Argensola",
          "abstract":"Lupercio Leonardo de Argensola (baptised 14 December 1559 – 2 March 1613) was a Spanish dramatist and poet.",
          "label":"Lupercio Leonardo de Argensola",
          "categories":[
            "1559 births",
            "1613 deaths",
            "People from Barbastro",
            "Spanish poets",
            "Spanish dramatists and playwrights",
            "Spanish male dramatists and playwrights",
            "Spanish male poets",
            "University of Zaragoza alumni"
          ],
          "tags":[
            "PER",
            "WRITER",
            "BUSINESS"
          ],
          "types":[
            "https://dbpedia.org/ontology/Agent"
          ],
          "image":{
            "full":"https://commons.wikimedia.org/wiki/Special:FilePath/Lupercio_Leonardo_de_Argensola.jpg",
            "thumbnail":"https://commons.wikimedia.org/wiki/Special:FilePath/Lupercio_Leonardo_de_Argensola.jpg?width=300"
          },
          "lod":{
            "wikipedia":"https://en.wikipedia.org/wiki/Lupercio_Leonardo_de_Argensola"
          }
        },
        {
          "start":61,
          "end":69,
          "spot":"Leonardo",
          "confidence":0.32,
          "id":"Q314488",
          "title":"Leonardo Bruni",
          "uri":"https://en.wikipedia.org/wiki/Leonardo_Bruni",
          "abstract":"Leonardo Bruni (or Leonardo Aretino; c. 1370 – March 9, 1444) was an Italian humanist, historian and statesman, often recognized as the most important humanist historian of the early Renaissance. He has been called the first modern historian. He was the earliest person to write using the three-period view of history: Antiquity, Middle Ages, and Modern. The dates Bruni used to define the periods are not exactly what modern historians use today, but he laid the conceptual groundwork for a tripartite division of history.",
          "label":"Leonardo Bruni",
          "categories":[
            "1370 births",
            "1444 deaths",
            "People from Arezzo",
            "Italian Renaissance writers",
            "15th-century Latin writers",
            "Italian Renaissance humanists",
            "Greek–Latin translators"
          ],
          "tags":[
            "PER",
            "WRITER",
            "BUSINESS"
          ],
          "types":[
            "https://dbpedia.org/ontology/Agent"
          ],
          "image":{
            "full":"https://commons.wikimedia.org/wiki/Special:FilePath/Leonardo_Bruni_2.jpg",
            "thumbnail":"https://commons.wikimedia.org/wiki/Special:FilePath/Leonardo_Bruni_2.jpg?width=300"
          },
          "lod":{
            "wikipedia":"https://en.wikipedia.org/wiki/Leonardo_Bruni"
          }
        },
        {
          "start":61,
          "end":69,
          "spot":"Leonardo",
          "confidence":0.29,
          "id":"Q1271370",
          "title":"Leonardo (footballer, born 1988)",
          "uri":"https://en.wikipedia.org/wiki/Leonardo_(footballer,_born_1988)",
          "abstract":"José Leonardo Ribeiro da Silva (born February 8, 1988), commonly known as Leonardo, is a Brazilian footballer who is currently a free agent and plays as a defender.",
          "label":"Leonardo (footballer, born 1988)",
          "categories":[
            "1989 births",
            "Living people",
            "Brazilian expatriate footballers",
            "Brazilian expatriate sportspeople in the United States",
            "Brazilian footballers",
            "São Paulo FC players",
            "LA Galaxy players",
            "LA Galaxy II players",
            "Houston Dynamo FC players",
            "Orange County SC players"
          ],
          "tags":[
            "PER",
            "WRITER",
            "BUSINESS"
          ],
          "types":[
            "https://dbpedia.org/ontology/Agent"
          ],
          "image":{
            "full":"https://commons.wikimedia.org/wiki/Special:FilePath/HOUSTON_DYNAMO_VS._LA_GALAXY_3_-_0_11.jpg",
            "thumbnail":"https://commons.wikimedia.org/wiki/Special:FilePath/HOUSTON_DYNAMO_VS._LA_GALAXY_3_-_0_11.jpg?width=300"
          },
          "lod":{
            "wikipedia":"https://en.wikipedia.org/wiki/Leonardo_(footballer,_born_1988)"
          }
        }
      ]
    },
    {
      "start":84,
      "end":94,
      "spot":"the Louvre",
      "confidence":1.0,
      "id":"Q19675",
      "title":"Louvre",
      "uri":"https://en.wikipedia.org/wiki/Louvre",
      "abstract":"The Louvre or the Louvre Museum is the worlds most-visited museum, and a historic landmark in Paris, France. It is the home of some of the best-known works of art, including the Mona Lisa and the Venus de Milo. A central landmark of the city, it is located on the Right Bank of the Seine in the citys 1st arrondissement (district or ward). At any given point in time, approximately 38,000 objects from prehistory to the 21st century are being exhibited over an area of 72,735 square meters (782,910 square feet). Attendance in 2021 was 2.8 million due to the COVID-19 pandemic. The museum was closed for 150 days in 2020, and attendance plunged by 72 percent to 2.7 million. Nonetheless, the Louvre still topped the list of most-visited art museums in the world in 2021.",
      "label":"Louvre",
      "categories":[
        "Louvre",
        "1793 establishments in France",
        "Archaeological museums in France",
        "Art museums and galleries in Paris",
        "Art museums established in 1793",
        "Egyptological collections in France",
        "History museums in France",
        "Institut de France",
        "Louvre Palace",
        "Museums in Paris"
      ],
      "tags":[
        "FAC",
        "SPORTS_VENUE",
        "ROAD"
      ],
      "types":[
        
      ],
      "image":{
        "full":"https://commons.wikimedia.org/wiki/Special:FilePath/Louvre_2007_02_24_c.jpg",
        "thumbnail":"https://commons.wikimedia.org/wiki/Special:FilePath/Louvre_2007_02_24_c.jpg?width=300"
<<<<<<< HEAD
      },
      "lod":{
        "wikipedia":"https://en.wikipedia.org/wiki/Louvre"
      },
=======
      },
      "lod":{
        "wikipedia":"https://en.wikipedia.org/wiki/Louvre"
      },
>>>>>>> 95b15ad3
      "extras":[
        {
          "start":84,
          "end":94,
          "spot":"the Louvre",
          "confidence":0.44,
          "id":"Q3176133",
          "title":"Louvre Abu Dhabi",
          "uri":"https://en.wikipedia.org/wiki/Louvre_Abu_Dhabi",
          "abstract":"The Louvre Abu Dhabi is an art museum located on Saadiyat Island in Abu Dhabi, United Arab Emirates. It runs under an agreement between the UAE and France, signed in March 2007, that allows it to use the Louvres name until 2037, and has been described by the Louvre as \"France’s largest cultural project abroad.\" It is approximately in size, with of galleries, making it the largest art museum in the Arabian peninsula. Artworks from around the world are showcased at the museum, with stated intent to bridge the gap between Eastern and Western art.",
          "label":"Louvre Abu Dhabi",
          "categories":[
            "Louvre Abu Dhabi",
            "2017 establishments in the United Arab Emirates",
            "Art museums established in 2017",
            "Art museums and galleries in the United Arab Emirates",
            "Expressionist architecture",
            "France–United Arab Emirates relations",
            "Jean Nouvel buildings",
            "Saadiyat Island",
            "Arab art scene",
            "Museums established in 2017"
          ],
          "tags":[
            "FAC",
            "SPORTS_VENUE",
            "ROAD"
          ],
          "types":[
            
          ],
          "image":{
            "full":"https://commons.wikimedia.org/wiki/Special:FilePath/Inauguration_du_Louvre_Abou_Dhabi_par_Groupe_F_02.jpg",
            "thumbnail":"https://commons.wikimedia.org/wiki/Special:FilePath/Inauguration_du_Louvre_Abou_Dhabi_par_Groupe_F_02.jpg?width=300"
          },
          "lod":{
            "wikipedia":"https://en.wikipedia.org/wiki/Louvre_Abu_Dhabi"
          }
        },
        {
          "start":84,
          "end":94,
          "spot":"the Louvre",
          "confidence":0.43,
          "id":"Q3390637",
          "title":"Place du Louvre",
          "uri":"https://en.wikipedia.org/wiki/Place_du_Louvre",
          "abstract":"The Place du Louvre is a square immediately to the east of the Palais du Louvre in Paris, France. To the south is the Quai du Louvre and beyond that is the River Seine. The Hôtel du Louvre is also located here, between the Louvre Palace and the Palais Royal.",
          "label":"Place du Louvre",
          "categories":[
            "Squares in Paris|Louvre",
            "Art gallery districts",
            "Louvre Palace",
            "Buildings and structures in the 1st arrondissement of Paris",
            "1850s establishments in France"
          ],
          "tags":[
            "FAC",
            "SPORTS_VENUE",
            "ROAD"
          ],
          "types":[
            
          ],
          "image":{
            "full":"https://commons.wikimedia.org/wiki/Special:FilePath/P1070100_Paris_Ier_place_du_Louvre_rwk.jpg",
            "thumbnail":"https://commons.wikimedia.org/wiki/Special:FilePath/P1070100_Paris_Ier_place_du_Louvre_rwk.jpg?width=300"
          },
          "lod":{
            "wikipedia":"https://en.wikipedia.org/wiki/Place_du_Louvre"
          }
<<<<<<< HEAD
        },
        {
          "start":84,
          "end":94,
          "spot":"the Louvre",
          "confidence":0.42,
          "id":"Q15992417",
          "title":"Louvre Castle",
          "uri":"https://en.wikipedia.org/wiki/Louvre_Castle",
          "abstract":"The Louvre Castle, also known as the Medieval Louvre, was a castle built by King Philip II of France on the right bank of the Seine, to reinforce the city wall he had built around Paris. It was demolished in stages between 1528 and 1660 to make way for the expanded Louvre Palace. ",
          "label":"Louvre Castle",
          "categories":[
            "Louvre Palace",
            "1202 establishments in Europe",
            "1200s establishments in France",
            "Châteaux in Paris|Louvre Castle",
            "17th-century disestablishments in France",
            "Buildings and structures in the 1st arrondissement of Paris",
            "Buildings and structures completed in 1202",
            "Houses completed in the 13th century",
            "Buildings and structures demolished in the 17th century",
            "Demolished buildings and structures in Paris"
          ],
          "tags":[
            "FAC",
            "SPORTS_VENUE",
            "ROAD"
          ],
          "types":[
            
          ],
          "image":{
            "full":"https://commons.wikimedia.org/wiki/Special:FilePath/Louvre_-_Les_Très_Riches_Heures.jpg",
            "thumbnail":"https://commons.wikimedia.org/wiki/Special:FilePath/Louvre_-_Les_Très_Riches_Heures.jpg?width=300"
          },
          "lod":{
            "wikipedia":"https://en.wikipedia.org/wiki/Louvre_Castle"
          }
=======
>>>>>>> 95b15ad3
        },
        {
          "start":84,
          "end":94,
          "spot":"the Louvre",
<<<<<<< HEAD
=======
          "confidence":0.42,
          "id":"Q15992417",
          "title":"Louvre Castle",
          "uri":"https://en.wikipedia.org/wiki/Louvre_Castle",
          "abstract":"The Louvre Castle, also known as the Medieval Louvre, was a castle built by King Philip II of France on the right bank of the Seine, to reinforce the city wall he had built around Paris. It was demolished in stages between 1528 and 1660 to make way for the expanded Louvre Palace. ",
          "label":"Louvre Castle",
          "categories":[
            "Louvre Palace",
            "1202 establishments in Europe",
            "1200s establishments in France",
            "Châteaux in Paris|Louvre Castle",
            "17th-century disestablishments in France",
            "Buildings and structures in the 1st arrondissement of Paris",
            "Buildings and structures completed in 1202",
            "Houses completed in the 13th century",
            "Buildings and structures demolished in the 17th century",
            "Demolished buildings and structures in Paris"
          ],
          "tags":[
            "FAC",
            "SPORTS_VENUE",
            "ROAD"
          ],
          "types":[
            
          ],
          "image":{
            "full":"https://commons.wikimedia.org/wiki/Special:FilePath/Louvre_-_Les_Très_Riches_Heures.jpg",
            "thumbnail":"https://commons.wikimedia.org/wiki/Special:FilePath/Louvre_-_Les_Très_Riches_Heures.jpg?width=300"
          },
          "lod":{
            "wikipedia":"https://en.wikipedia.org/wiki/Louvre_Castle"
          }
        },
        {
          "start":84,
          "end":94,
          "spot":"the Louvre",
>>>>>>> 95b15ad3
          "confidence":0.41,
          "id":"Q405543",
          "title":"Louvre Lens",
          "uri":"https://en.wikipedia.org/wiki/Louvre_Lens",
          "abstract":"The Louvre-Lens is an art museum located in Lens, France, approximately 200 kilometers north of Paris. It displays objects from the collections of the Musée du Louvre that are lent to the gallery on a medium- or long-term basis. The Louvre-Lens annex is part of an effort to provide access to French cultural institutions for people who live outside of Paris. Though the museum maintains close institutional links with the Louvre, it is primarily funded by the Nord-Pas-de-Calais region.",
          "label":"Louvre Lens",
          "categories":[
            "Lens, Pas-de-Calais",
            "Louvre",
            "Art museums and galleries in France",
            "Museums in Pas-de-Calais",
            "2012 establishments in France",
            "Art museums established in 2012",
            "SANAA buildings"
          ],
          "tags":[
            "FAC",
            "SPORTS_VENUE",
            "ROAD"
          ],
          "types":[
            
          ],
          "image":{
            "full":"https://commons.wikimedia.org/wiki/Special:FilePath/0_La_Liberté_guidant_le_peuple_-_Eugène_Delacroix_(1).JPG",
            "thumbnail":"https://commons.wikimedia.org/wiki/Special:FilePath/0_La_Liberté_guidant_le_peuple_-_Eugène_Delacroix_(1).JPG?width=300"
          },
          "lod":{
            "wikipedia":"https://en.wikipedia.org/wiki/Louvre_Lens"
          }
        }
      ]
    },
    {
      "start":98,
      "end":103,
      "spot":"Paris",
      "confidence":1.0,
      "id":"Q90",
      "title":"Paris",
      "uri":"https://en.wikipedia.org/wiki/Paris",
      "abstract":"Paris is the capital and most populous city of France, with an estimated population of 2,165,423 residents in 2019 in an area of more than 105 km² (41 sq mi), making it the 34th most densely populated city in the world in 2020. Since the 17th century, Paris has been one of the worlds major centres of finance, diplomacy, commerce, fashion, gastronomy, science, and arts, and has sometimes been referred to as the capital of the world. The City of Paris is the centre and seat of government of the region and province of Île-de-France, or Paris Region, with an estimated population of 12,997,058 in 2020, or about 18% of the population of France, making it in 2020 the second largest metropolitan area in the OECD, and 14th largest in the world in 2015. The Paris Region had a GDP of €709 billion ($808 billion) in 2017. According to the Economist Intelligence Unit Worldwide Cost of Living Survey, in 2021 Paris was the city with the second-highest cost of living in the world, tied with Singapore, and after Tel Aviv.",
      "label":"Paris",
      "categories":[
        "Paris",
        "3rd-century BC establishments",
        "Capitals in Europe",
        "Catholic pilgrimage sites",
        "Cities in France",
        "Cities in Île-de-France",
        "Companions of the Liberation",
        "Departments of Île-de-France",
        "European culture",
        "French culture"
      ],
      "tags":[
        "CITY",
        "LOC",
        "COUNTRY"
      ],
      "types":[
        "https://dbpedia.org/ontology/Place"
      ],
      "image":{
        "full":"https://commons.wikimedia.org/wiki/Special:FilePath/Paris_-_Eiffelturm_und_Marsfeld2.jpg",
        "thumbnail":"https://commons.wikimedia.org/wiki/Special:FilePath/Paris_-_Eiffelturm_und_Marsfeld2.jpg?width=300"
      },
      "lod":{
        "wikipedia":"https://en.wikipedia.org/wiki/Paris"
      },
      "extras":[
        {
          "start":98,
          "end":103,
          "spot":"Paris",
          "confidence":0.81,
          "id":"Q2835080",
          "title":"Parys",
          "uri":"https://en.wikipedia.org/wiki/Parys",
          "abstract":"Parys (pronounced ) is a town situated on the banks of the Vaal River in the Free State province of South Africa. The name of the town is the Afrikaans translation of Paris. The name was given by a German surveyor named Schilbach who had participated in the siege of Paris during the Franco-Prussian War and the location next to the Vaal reminded him of Paris on the River Seine. The area of Parys also includes the two townships Tumahole and Schonkenville. ",
          "label":"Parys",
          "categories":[
            "Populated places in the Ngwathe Local Municipality",
            "Populated places established in 1882"
          ],
          "tags":[
            "CITY",
            "LOC",
            "COUNTRY"
          ],
          "types":[
            "https://dbpedia.org/ontology/Place"
          ],
          "image":{
            "full":"https://commons.wikimedia.org/wiki/Special:FilePath/Nederduitse_Gereformeerde_Mother_Church_Parys-006.jpg",
            "thumbnail":"https://commons.wikimedia.org/wiki/Special:FilePath/Nederduitse_Gereformeerde_Mother_Church_Parys-006.jpg?width=300"
          },
          "lod":{
            "wikipedia":"https://en.wikipedia.org/wiki/Parys"
          }
        },
        {
          "start":98,
          "end":103,
          "spot":"Paris",
          "confidence":0.8,
          "id":"Q19660",
          "title":"Bucharest",
          "uri":"https://en.wikipedia.org/wiki/Bucharest",
          "abstract":"Bucharest is the capital and largest city of Romania, as well as its cultural, industrial, and financial centre. It is located in the southeast of the country, on the banks of the Dâmbovița River, less than north of the Danube River and the Bulgarian border.",
          "label":"Bucharest",
          "categories":[
            "Bucharest",
            "Capitals in Europe",
            "Cities in Romania",
            "Capitals of Romanian counties",
            "Localities in Muntenia",
            "Market towns in Wallachia",
            "Holocaust locations in Romania",
            "1459 establishments in the Ottoman Empire",
            "Populated places established in the 1450s",
            "1968 establishments in Romania"
          ],
          "tags":[
            "CITY",
            "LOC",
            "COUNTRY"
          ],
          "types":[
            "https://dbpedia.org/ontology/Place"
          ],
          "image":{
            "full":"https://commons.wikimedia.org/wiki/Special:FilePath/Bucharest-Skyline-01.jpg",
            "thumbnail":"https://commons.wikimedia.org/wiki/Special:FilePath/Bucharest-Skyline-01.jpg?width=300"
          },
          "lod":{
            "wikipedia":"https://en.wikipedia.org/wiki/Bucharest"
          }
        },
        {
          "start":98,
          "end":103,
          "spot":"Paris",
          "confidence":0.6,
          "id":"Q3181341",
          "title":"Paris, Kentucky",
          "uri":"https://en.wikipedia.org/wiki/Paris,_Kentucky",
          "abstract":"Paris is a home rule-class city in Bourbon County, Kentucky. It lies northeast of Lexington on the Stoner Fork of the Licking River. Paris is the seat of its county and forms part of the Lexington–Fayette Metropolitan Statistical Area. As of 2020 it has a population of 9,846. ",
          "label":"Paris, Kentucky",
          "categories":[
            "Cities in Bourbon County, Kentucky",
            "Cities in Kentucky",
            "County seats in Kentucky",
            "Lexington–Fayette metropolitan area",
            "Populated places established in 1789",
            "1789 establishments in Virginia"
          ],
          "tags":[
            "CITY",
            "LOC",
            "COUNTRY"
          ],
          "types":[
            "https://dbpedia.org/ontology/Place"
          ],
          "image":{
            "full":"https://commons.wikimedia.org/wiki/Special:FilePath/Parisstreet.JPG",
            "thumbnail":"https://commons.wikimedia.org/wiki/Special:FilePath/Parisstreet.JPG?width=300"
          },
          "lod":{
            "wikipedia":"https://en.wikipedia.org/wiki/Paris,_Kentucky"
          }
        },
        {
          "start":98,
          "end":103,
          "spot":"Paris",
          "confidence":0.55,
          "id":"Q830149",
          "title":"Paris, Texas",
          "uri":"https://en.wikipedia.org/wiki/Paris,_Texas",
          "abstract":"Paris is a city and county seat of Lamar County, Texas, United States. As of the 2010 census, the population of the city was 25,171. Paris is in Northeast Texas at the western edge of the Piney Woods.",
          "label":"Paris, Texas",
          "categories":[
            "Paris, Texas",
            "Cities in Texas",
            "Cities in Lamar County, Texas",
            "County seats in Texas",
            "Micropolitan areas of Texas",
            "1844 establishments in the Republic of Texas",
            "Populated places established in 1844"
          ],
          "tags":[
            "CITY",
            "LOC",
            "COUNTRY"
          ],
          "types":[
            "https://dbpedia.org/ontology/Place"
          ],
          "image":{
            "full":"https://commons.wikimedia.org/wiki/Special:FilePath/Main_Street_at_The_Plaza_Paris_Texas_DSC_0620_ad.jpg",
            "thumbnail":"https://commons.wikimedia.org/wiki/Special:FilePath/Main_Street_at_The_Plaza_Paris_Texas_DSC_0620_ad.jpg?width=300"
          },
          "lod":{
            "wikipedia":"https://en.wikipedia.org/wiki/Paris,_Texas"
          }
        }
      ]
    }
  ],
  "lang":"en",
  "timestamp":"2022-05-23T17:28:04.955988"
}
```

</details>

## Run tests
```
pytest -v tests/test.py
```<|MERGE_RESOLUTION|>--- conflicted
+++ resolved
@@ -1,7 +1,5 @@
 ## Entity Extraction Service
 Entity extraction API powered by DeepPavlov configs.
-
-![](docs/logo.png)
 
 
 ## Run with docker-compose
@@ -277,17 +275,10 @@
       "image":{
         "full":"https://commons.wikimedia.org/wiki/Special:FilePath/Louvre_2007_02_24_c.jpg",
         "thumbnail":"https://commons.wikimedia.org/wiki/Special:FilePath/Louvre_2007_02_24_c.jpg?width=300"
-<<<<<<< HEAD
       },
       "lod":{
         "wikipedia":"https://en.wikipedia.org/wiki/Louvre"
       },
-=======
-      },
-      "lod":{
-        "wikipedia":"https://en.wikipedia.org/wiki/Louvre"
-      },
->>>>>>> 95b15ad3
       "extras":[
         {
           "start":84,
@@ -359,7 +350,6 @@
           "lod":{
             "wikipedia":"https://en.wikipedia.org/wiki/Place_du_Louvre"
           }
-<<<<<<< HEAD
         },
         {
           "start":84,
@@ -398,54 +388,11 @@
           "lod":{
             "wikipedia":"https://en.wikipedia.org/wiki/Louvre_Castle"
           }
-=======
->>>>>>> 95b15ad3
         },
         {
           "start":84,
           "end":94,
           "spot":"the Louvre",
-<<<<<<< HEAD
-=======
-          "confidence":0.42,
-          "id":"Q15992417",
-          "title":"Louvre Castle",
-          "uri":"https://en.wikipedia.org/wiki/Louvre_Castle",
-          "abstract":"The Louvre Castle, also known as the Medieval Louvre, was a castle built by King Philip II of France on the right bank of the Seine, to reinforce the city wall he had built around Paris. It was demolished in stages between 1528 and 1660 to make way for the expanded Louvre Palace. ",
-          "label":"Louvre Castle",
-          "categories":[
-            "Louvre Palace",
-            "1202 establishments in Europe",
-            "1200s establishments in France",
-            "Châteaux in Paris|Louvre Castle",
-            "17th-century disestablishments in France",
-            "Buildings and structures in the 1st arrondissement of Paris",
-            "Buildings and structures completed in 1202",
-            "Houses completed in the 13th century",
-            "Buildings and structures demolished in the 17th century",
-            "Demolished buildings and structures in Paris"
-          ],
-          "tags":[
-            "FAC",
-            "SPORTS_VENUE",
-            "ROAD"
-          ],
-          "types":[
-            
-          ],
-          "image":{
-            "full":"https://commons.wikimedia.org/wiki/Special:FilePath/Louvre_-_Les_Très_Riches_Heures.jpg",
-            "thumbnail":"https://commons.wikimedia.org/wiki/Special:FilePath/Louvre_-_Les_Très_Riches_Heures.jpg?width=300"
-          },
-          "lod":{
-            "wikipedia":"https://en.wikipedia.org/wiki/Louvre_Castle"
-          }
-        },
-        {
-          "start":84,
-          "end":94,
-          "spot":"the Louvre",
->>>>>>> 95b15ad3
           "confidence":0.41,
           "id":"Q405543",
           "title":"Louvre Lens",
